# Tox (http://codespeak.net/~hpk/tox/) is a tool for running tests
# in multiple virtualenvs.  This configuration file will run the tornado
# test suite on all supported python versions.  To use it, "pip install tox"
# and then run "tox" from this directory.
#
# See also tornado/test/run_pyversion_tests.py, which is faster but
# less thorough.
#
# On my macports-based setup, the environment variable
# ARCHFLAGS='-arch x86_64' must be set when building pycurl, and a
# symlink from mysql_config to mysql_config5 must exist when building
# MySQL-python.
[tox]
# "-full" variants include optional dependencies, to ensure
# that things work both in a bare install and with all the extras.
envlist = py27-full, py27-curl, py25-full, py32, pypy, py25, py26, py26-full, py27, py32-utf8, py33
[testenv]
commands = python -m tornado.test.runtests {posargs:}

# python will import relative to the current working directory by default,
# so cd into the tox working directory to avoid picking up the working
# copy of the files (especially important for 2to3).
changedir = {toxworkdir}
# Note that PYTHONPATH must not be set when running tox (and setting it
# with the following doesn't seem to work, since tox/virtualenv appends to
# PYTHONPATH)
#environment = PYTHONPATH=

[testenv:py25]
basepython = python2.5
deps = simplejson

[testenv:py25-full]
basepython = python2.5
deps =
     MySQL-python
     pycurl
     simplejson
<<<<<<< HEAD
     twisted>=12.0.0
=======
     twisted==11.1.0
>>>>>>> 235cb17a

# py26-full deliberately runs an older version of twisted to ensure
# we're still compatible with the oldest version we support.
[testenv:py26-full]
basepython = python2.6
deps =
     MySQL-python
     pycurl
     twisted==11.0.0

[testenv:py27-full]
basepython = python2.7
deps =
     MySQL-python
     pycurl
<<<<<<< HEAD
     twisted>=12.0.0
=======
     twisted==11.1.0
>>>>>>> 235cb17a

[testenv:py27-curl]
# Same as py27-full, but runs the tests with curl_httpclient by default.
# Note that httpclient_test is always run with both client implementations;
# this flag controls which client all the other tests use.
basepython = python2.7
deps =
     MySQL-python
     pycurl
<<<<<<< HEAD
     twisted>=11.1.0
=======
     twisted==11.0.0
>>>>>>> 235cb17a
commands = python -m tornado.test.runtests --httpclient=tornado.curl_httpclient.CurlAsyncHTTPClient {posargs:}

# No pypy-full yet: pycurl doesn't build with pypy, and installing
# twisted under pypy takes a *very* long time.  MySQL-python builds with
# pypy, but doesn't work.

# In python 3, opening files in text mode uses a system-dependent encoding by
# default.  Run the tests with "C" (ascii) and "utf-8" locales to ensure
# we don't have hidden dependencies on this setting.
[testenv:py32]
basepython = python3.2
setenv = LANG=C

[testenv:py32-utf8]
basepython = python3.2
setenv = LANG=en_US.utf-8

# No py32-full yet: none of our dependencies currently work on python3.

[testenv:py33]
# tox doesn't yet know "py33" by default
basepython = python3.3<|MERGE_RESOLUTION|>--- conflicted
+++ resolved
@@ -36,11 +36,7 @@
      MySQL-python
      pycurl
      simplejson
-<<<<<<< HEAD
      twisted>=12.0.0
-=======
-     twisted==11.1.0
->>>>>>> 235cb17a
 
 # py26-full deliberately runs an older version of twisted to ensure
 # we're still compatible with the oldest version we support.
@@ -56,11 +52,7 @@
 deps =
      MySQL-python
      pycurl
-<<<<<<< HEAD
      twisted>=12.0.0
-=======
-     twisted==11.1.0
->>>>>>> 235cb17a
 
 [testenv:py27-curl]
 # Same as py27-full, but runs the tests with curl_httpclient by default.
@@ -70,11 +62,7 @@
 deps =
      MySQL-python
      pycurl
-<<<<<<< HEAD
      twisted>=11.1.0
-=======
-     twisted==11.0.0
->>>>>>> 235cb17a
 commands = python -m tornado.test.runtests --httpclient=tornado.curl_httpclient.CurlAsyncHTTPClient {posargs:}
 
 # No pypy-full yet: pycurl doesn't build with pypy, and installing
