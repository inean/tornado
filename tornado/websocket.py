--- conflicted
+++ resolved
@@ -37,18 +37,8 @@
     open and on_close to handle opened and closed connections.
 
     See http://dev.w3.org/html5/websockets/ for details on the
-<<<<<<< HEAD
     JavaScript interface.  The protocol is specified at
     http://tools.ietf.org/html/rfc6455.
-=======
-    JavaScript interface. This implement the protocol as specified at
-    http://tools.ietf.org/html/draft-ietf-hybi-thewebsocketprotocol-17
-    The older protocol versions specified at
-    http://tools.ietf.org/html/draft-ietf-hybi-thewebsocketprotocol-10
-    and
-    http://tools.ietf.org/html/draft-hixie-thewebsocketprotocol-76.
-    are also supported.
->>>>>>> 3537a66e
 
     Here is an example Web Socket handler that echos back all received messages
     back to the client::
@@ -128,27 +118,15 @@
         if self.request.headers.get("Sec-WebSocket-Version") in ("7", "8", "13"):
             self.ws_connection = WebSocketProtocol13(self)
             self.ws_connection.accept_connection()
-<<<<<<< HEAD
         elif (self.allow_draft76() and
               "Sec-WebSocket-Version" not in self.request.headers):
             self.ws_connection = WebSocketProtocol76(self)
             self.ws_connection.accept_connection()
         else:
-=======
-
-        elif self.request.headers.get("Sec-WebSocket-Version"):
->>>>>>> 3537a66e
             self.stream.write(tornado.escape.utf8(
                 "HTTP/1.1 426 Upgrade Required\r\n"
                 "Sec-WebSocket-Version: 8\r\n\r\n"))
             self.stream.close()
-<<<<<<< HEAD
-=======
-
-        else:
-            self.ws_connection = WebSocketProtocol76(self)
-            self.ws_connection.accept_connection()
->>>>>>> 3537a66e
 
     def write_message(self, message, binary=False):
         """Sends the given message to the client of this Web Socket.
@@ -304,7 +282,7 @@
             logging.debug("Malformed WebSocket request received")
             self._abort()
             return
-<<<<<<< HEAD
+
         scheme = self.handler.get_websocket_scheme()
 
         # draft76 only allows a single subprotocol
@@ -316,10 +294,6 @@
                 assert selected == subprotocol
                 subprotocol_header = "Sec-WebSocket-Protocol: %s\r\n" % selected
 
-=======
-
-        scheme = "wss" if self.request.protocol == "https" else "ws"
->>>>>>> 3537a66e
         # Write the initial headers before attempting to read the challenge.
         # This is necessary when using proxies (such as HAProxy), which
         # need to see the Upgrade headers before passing through the
